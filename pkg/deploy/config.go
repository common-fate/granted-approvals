--- conflicted
+++ resolved
@@ -108,7 +108,6 @@
 	return fmt.Sprintf("{APIToken: %s, OrgURL: %s}", o.APIToken, o.OrgURL)
 }
 
-<<<<<<< HEAD
 type Azure struct {
 	TenantID     string `yaml:"tenantID" json:"tenantID"`
 	ClientID     string `yaml:"clientID" json:"clientID"`
@@ -121,12 +120,8 @@
 	return fmt.Sprintf("{TenantID: %s, ClientID: %s, ClientSecret: %s}", a.TenantID, a.ClientID, a.ClientSecret)
 }
 
-type Notifications struct {
-	Slack *Slack `yaml:"slack,omitempty" json:"slack,omitempty"`
-=======
 type NotificationsConfig struct {
 	Slack *SlackConfig `yaml:"slack,omitempty" json:"slack,omitempty"`
->>>>>>> d79f6950
 }
 
 // UnmarshalNotifications parses the JSON configuration data and returns
