package main

import (
	"bytes"
	"errors"
	"fmt"
	"os"
	"os/exec"
	"time"

	"github.com/aws/aws-sdk-go-v2/service/sts"
	"github.com/aws/smithy-go"
	"github.com/briandowns/spinner"
	"github.com/common-fate/granted-approvals/cmd/gdeploy/commands"
	"github.com/common-fate/granted-approvals/cmd/gdeploy/commands/backup"
	"github.com/common-fate/granted-approvals/cmd/gdeploy/commands/dashboard"
	"github.com/common-fate/granted-approvals/cmd/gdeploy/commands/groups"
	"github.com/common-fate/granted-approvals/cmd/gdeploy/commands/logs"
	"github.com/common-fate/granted-approvals/cmd/gdeploy/commands/notifications"
	"github.com/common-fate/granted-approvals/cmd/gdeploy/commands/provider"
	"github.com/common-fate/granted-approvals/cmd/gdeploy/commands/release"
	"github.com/common-fate/granted-approvals/cmd/gdeploy/commands/restore"
	"github.com/common-fate/granted-approvals/cmd/gdeploy/commands/sso"
	"github.com/common-fate/granted-approvals/cmd/gdeploy/commands/users"
	"github.com/common-fate/granted-approvals/internal/build"
	"github.com/common-fate/granted-approvals/pkg/cfaws"
	"github.com/common-fate/granted-approvals/pkg/clio"
	"github.com/common-fate/granted-approvals/pkg/deploy"
	"github.com/fatih/color"
	"github.com/mattn/go-colorable"
	"github.com/urfave/cli/v2"
	"go.uber.org/zap"
	"go.uber.org/zap/zapcore"
)

func main() {
	app := &cli.App{
		Name:        "gdeploy",
		Description: "Granted deployment administration",
		Version:     build.Version,
		HideVersion: false,
		Flags: []cli.Flag{
			&cli.PathFlag{Name: "file", Aliases: []string{"f"}, Value: "granted-deployment.yml", Usage: "the deployment config file"},
			&cli.BoolFlag{Name: "ignore-git-dirty", Usage: "ignore checking if this is a clean repository during create and update commands"},
			&cli.BoolFlag{Name: "verbose", Usage: "enable verbose logging, effectively sets environment variable GRANTED_LOG=DEBUG"},
		},
		Writer: color.Output,
		Before: func(ctx *cli.Context) error {
			if ctx.Bool("verbose") {
				os.Setenv("GRANTED_LOG", "DEBUG")
			}
			return nil
		},
		Commands: []*cli.Command{
			// It's possible that these wrappers would be better defined on the commands themselves rather than in this main function
			// It would be easier to see exactly what runs when a command runs
			WithBeforeFuncs(&users.UsersCommand, RequireDeploymentConfig(), RequireAWSCredentials()),
			WithBeforeFuncs(&groups.GroupsCommand, RequireDeploymentConfig(), RequireAWSCredentials()),
			WithBeforeFuncs(&logs.Command, RequireDeploymentConfig(), RequireAWSCredentials()),
			WithBeforeFuncs(&commands.StatusCommand, RequireDeploymentConfig(), RequireAWSCredentials()),
			WithBeforeFuncs(&commands.CreateCommand, RequireDeploymentConfig(), RequireAWSCredentials(), RequireCleanGitWorktree()),
			WithBeforeFuncs(&commands.UpdateCommand, RequireDeploymentConfig(), RequireAWSCredentials(), RequireCleanGitWorktree()),
			WithBeforeFuncs(&sso.SSOCommand, RequireDeploymentConfig(), RequireAWSCredentials()),
			WithBeforeFuncs(&backup.Command, RequireDeploymentConfig(), RequireAWSCredentials()),
			WithBeforeFuncs(&restore.Command, RequireDeploymentConfig(), RequireAWSCredentials()),
			WithBeforeFuncs(&provider.Command, RequireDeploymentConfig(), RequireAWSCredentials()),
			WithBeforeFuncs(&notifications.Command, RequireDeploymentConfig(), RequireAWSCredentials()),
			WithBeforeFuncs(&dashboard.Command, RequireDeploymentConfig(), RequireAWSCredentials()),
			WithBeforeFuncs(&commands.InitCommand, RequireAWSCredentials()),
			WithBeforeFuncs(&release.Command, RequireDeploymentConfig()),
		},
	}

	dec := zap.NewDevelopmentEncoderConfig()
	dec.EncodeTime = nil
	dec.EncodeLevel = zapcore.CapitalColorLevelEncoder
	log := zap.New(zapcore.NewCore(
		zapcore.NewConsoleEncoder(dec),
		zapcore.AddSync(colorable.NewColorableStdout()),
		zapcore.DebugLevel,
	))

	zap.ReplaceGlobals(log)

	err := app.Run(os.Args)
	if err != nil {
		// if the error is an instance of clio.PrintCLIErrorer then print the error accordingly
		if clierr, ok := err.(clio.PrintCLIErrorer); ok {
			clierr.PrintCLIError()
		} else {
			clio.Error("%s", err.Error())
		}
		os.Exit(1)
	}
}

func WithBeforeFuncs(cmd *cli.Command, funcs ...cli.BeforeFunc) *cli.Command {
	// run the commands own before function last if it exists
	// this will help to ensure we have meaningful levels of error precedence
	// e.g check if deployment config exists before checking for aws credentials
	b := cmd.Before
	cmd.Before = func(c *cli.Context) error {
		for _, f := range funcs {
			err := f(c)
			if err != nil {
				return err
			}
		}
		if b != nil {
			err := b(c)
			if err != nil {
				return err
			}
		}
		return nil
	}
	return cmd
}

func RequireDeploymentConfig() cli.BeforeFunc {
	return func(c *cli.Context) error {
		f := c.Path("file")
		dc, err := deploy.LoadConfig(f)
		if err == deploy.ErrConfigNotExist {
			return clio.NewCLIError(fmt.Sprintf("Tried to load Granted deployment configuration from %s but the file doesn't exist.", f),
				clio.LogMsg(`
To fix this, take one of the following actions:
  a) run this command from a folder which contains a Granted deployment configuration file (like 'granted-deployment.yml')
  b) run 'gdeploy init' to set up a new deployment configuration file
`),
			)
		}
		if err != nil {
			return fmt.Errorf("failed to load config with error: %s", err)
		}
		c.Context = deploy.SetConfigInContext(c.Context, dc)
		return nil
	}
}

// RequireAWSCredentials attempts to load aws credentials, if they don't exist, iot returns a clio.CLIError
// This function will set the AWS config in context under the key cfaws.AWSConfigContextKey
// use cfaws.ConfigFromContextOrDefault(ctx) to retrieve the value
// If RequireDeploymentConfig has already run, this function will use the region value from the deployment config when setting the AWS config in context
func RequireAWSCredentials() cli.BeforeFunc {
	return func(c *cli.Context) error {
		ctx := c.Context
		si := spinner.New(spinner.CharSets[14], 100*time.Millisecond)
		si.Suffix = " loading AWS credentials from your current profile"
		si.Writer = os.Stderr
		si.Start()
		defer si.Stop()
		needCredentialsLog := clio.LogMsg("Please export valid AWS credentials to run this command.")
		cfg, err := cfaws.ConfigFromContextOrDefault(ctx)
		if err != nil {
			return clio.NewCLIError("Failed to load AWS credentials.", clio.DebugMsg("Encountered error while loading default aws config: %s", err), needCredentialsLog)
		}

		// Use the deployment region if it is available
		var configExists bool
		dc, err := deploy.ConfigFromContext(ctx)
		if err == nil {
			configExists = true
			if dc.Deployment.Region != "" {
				cfg.Region = dc.Deployment.Region
			}
			if dc.Deployment.Account != "" {
				// include the account id in the log message if available
				needCredentialsLog = clio.LogMsg("Please export valid AWS credentials for account %s to run this command.", dc.Deployment.Account)
			}
		}

		creds, err := cfg.Credentials.Retrieve(ctx)
		if err != nil {
			return clio.NewCLIError("Failed to load AWS credentials.", clio.DebugMsg("Encountered error while loading default aws config: %s", err), needCredentialsLog)
		}

		if !creds.HasKeys() {
			return clio.NewCLIError("Failed to load AWS credentials.", needCredentialsLog)
		}

		stsClient := sts.NewFromConfig(cfg)
		// Use the sts api to check if these credentials are valid
		identity, err := stsClient.GetCallerIdentity(ctx, &sts.GetCallerIdentityInput{})
		if err != nil {
			var ae smithy.APIError
			// the aws sdk doesn't seem to have a concrete type for ExpiredToken so instead we check the error code
			if errors.As(err, &ae) && ae.ErrorCode() == "ExpiredToken" {
				return clio.NewCLIError("AWS credentials are expired.", needCredentialsLog)
			}
			return clio.NewCLIError("Failed to call AWS get caller identity. ", clio.DebugMsg(err.Error()), needCredentialsLog)
		}

		//check to see that account number in config is the same account that is assumed
<<<<<<< HEAD
		if *identity.Account != dc.Deployment.Account && dc.Deployment.Account != "" {
			return clio.NewCLIError(fmt.Sprintf("AWS account in your deployment config %s does not match the account of your current AWS credentials %s", dc.Deployment.Account, *identity.Account), clio.LogMsg("Please export valid AWS credentials for account %s to run this command.", *identity.Account))
=======
		if configExists && *identity.Account != dc.Deployment.Account {
			return clio.NewCLIError(fmt.Sprintf("AWS account in your deployment config %s does not match the account of your current AWS credentials %s", dc.Deployment.Account, *identity.Account), needCredentialsLog)
>>>>>>> c22b5ef2
		}
		c.Context = cfaws.SetConfigInContext(ctx, cfg)
		return nil
	}
}

// RequireCleanGitWorktree checks if this is a git repo and if so, checks that the worktree is clean.
// this ensures that users working with a deployment config in a repo always commit their changes prior to deploying.
//
// This method calls out to git if it is installed on the users system.
// Unfortunately, the go library go-git is very slow when checking status.
// https://github.com/go-git/go-git/issues/181
// So this command uses the git cli directly.
// assumption is if a user is using a repository, they will have git installed
func RequireCleanGitWorktree() cli.BeforeFunc {
	return func(c *cli.Context) error {
		if !c.Bool("ignore-git-dirty") {
			_, err := os.Stat(".git")
			if os.IsNotExist(err) {
				// not a git repo, skip check
				return nil
			}
			if err != nil {
				return clio.NewCLIError(err.Error(), clio.InfoMsg("The above error occurred while checking if this is a git repo.\nTo silence this warning, add the 'ignore-git-dirty' flag e.g 'gdeploy --ignore-git-dirty %s'", c.Command.Name))
			}
			_, err = exec.LookPath("git")
			if err != nil {
				// ignore check if git is not installed
				clio.Debug("could not find 'git' when trying to check if repository is clean. err: %s", err)
				return nil
			}
			cmd := exec.Command("git", "status", "--porcelain")
			var stdout bytes.Buffer
			cmd.Stdout = &stdout
			err = cmd.Run()
			if err != nil {
				return clio.NewCLIError(err.Error(), clio.InfoMsg("The above error occurred while checking if this git repo worktree is clean.\nTo silence this warning, add the 'ignore-git-dirty' flag e.g 'gdeploy --ignore-git-dirty %s'", c.Command.Name))
			}
			if stdout.Len() > 0 {
				return clio.NewCLIError("Git worktree is not clean", clio.InfoMsg("We recommend that you commit all changes before creating or updating your deployment.\nTo silence this warning, add the 'ignore-git-dirty' flag e.g 'gdeploy --ignore-git-dirty %s'", c.Command.Name))
			}
		}
		return nil
	}
}<|MERGE_RESOLUTION|>--- conflicted
+++ resolved
@@ -192,13 +192,8 @@
 		}
 
 		//check to see that account number in config is the same account that is assumed
-<<<<<<< HEAD
-		if *identity.Account != dc.Deployment.Account && dc.Deployment.Account != "" {
-			return clio.NewCLIError(fmt.Sprintf("AWS account in your deployment config %s does not match the account of your current AWS credentials %s", dc.Deployment.Account, *identity.Account), clio.LogMsg("Please export valid AWS credentials for account %s to run this command.", *identity.Account))
-=======
 		if configExists && *identity.Account != dc.Deployment.Account {
 			return clio.NewCLIError(fmt.Sprintf("AWS account in your deployment config %s does not match the account of your current AWS credentials %s", dc.Deployment.Account, *identity.Account), needCredentialsLog)
->>>>>>> c22b5ef2
 		}
 		c.Context = cfaws.SetConfigInContext(ctx, cfg)
 		return nil
