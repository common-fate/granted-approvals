--- conflicted
+++ resolved
@@ -112,19 +112,11 @@
 			return &clio.CLIError{
 				Err: fmt.Sprintf("Tried to load Granted deployment configuration from %s but the file doesn't exist.", f),
 				Messages: []clio.Printer{
-<<<<<<< HEAD
-					&clio.LogMsg{Msg: `
-To fix this, take one of the following actions:
-  a) run this command from a folder which contains a Granted deployment configuration file (like 'granted-deployment.yml')
-  b) run 'gdeploy init' to set up a new deployment configuration file
-`},
-=======
 					clio.LogMsg(`
 To fix this, take one of the following actions:
   a) run this command from a folder which contains a Granted deployment configuration file (like 'granted-deployment.yml')
   b) run 'gdeploy init' to set up a new deployment configuration file
 `),
->>>>>>> c8ad01c6
 				},
 			}
 		}
@@ -153,11 +145,7 @@
 			return &clio.CLIError{
 				Err: "Failed to load AWS credentials.",
 				Messages: []clio.Printer{
-<<<<<<< HEAD
-					&clio.DebugMsg{Msg: fmt.Sprintf("Encountered error while loading default aws config: %s", err)},
-=======
 					clio.DebugMsg("Encountered error while loading default aws config: %s", err),
->>>>>>> c8ad01c6
 				},
 			}
 		}
@@ -173,11 +161,7 @@
 			return &clio.CLIError{
 				Err: "Failed to load AWS credentials.",
 				Messages: []clio.Printer{
-<<<<<<< HEAD
-					&clio.DebugMsg{Msg: fmt.Sprintf("Encountered error while loading default aws config: %s", err)},
-=======
 					clio.DebugMsg("Encountered error while loading default aws config: %s", err),
->>>>>>> c8ad01c6
 				},
 			}
 		}
@@ -186,13 +170,7 @@
 			return &clio.CLIError{
 				Err: "Could not find AWS credentials. Please export valid AWS credentials to run this command.",
 				Messages: []clio.Printer{
-<<<<<<< HEAD
-					&clio.LogMsg{
-						Msg: "Could not find AWS credentials. Please export valid AWS credentials to run this command.",
-					},
-=======
 					clio.LogMsg("Could not find AWS credentials. Please export valid AWS credentials to run this command."),
->>>>>>> c8ad01c6
 				},
 			}
 		}
@@ -207,26 +185,14 @@
 				return &clio.CLIError{
 					Err: "AWS credentials are expired.",
 					Messages: []clio.Printer{
-<<<<<<< HEAD
-						&clio.LogMsg{
-							Msg: "Please export valid AWS credentials to run this command.",
-						},
-=======
 						clio.LogMsg("Please export valid AWS credentials to run this command."),
->>>>>>> c8ad01c6
 					},
 				}
 			}
 			return &clio.CLIError{
 				Err: "Failed to call AWS get caller identity",
 				Messages: []clio.Printer{
-<<<<<<< HEAD
-					&clio.DebugMsg{
-						Msg: err.Error(),
-					},
-=======
 					clio.DebugMsg(err.Error()),
->>>>>>> c8ad01c6
 				},
 			}
 		}
