--- conflicted
+++ resolved
@@ -176,13 +176,8 @@
 		}
 
 		//check to see that account number in config is the same account that is assumed
-<<<<<<< HEAD
-		if *identity.Account != dc.Deployment.Account {
-			return clio.NewCLIError(fmt.Sprintf("AWS account in your deployment config %s does not match the account of your current AWS credentials %s", dc.Deployment.Account, *identity.Account), clio.LogMsg("Please export valid AWS credentials for account %s to run this command."))
-=======
 		if *identity.Account != dc.Deployment.Account && !overwrite {
-			return clio.NewCLIError(fmt.Sprintf("AWS account in your deployment config %s does not match the account of your current AWS credentials %s", dc.Deployment.Account, *identity.Account), clio.LogMsg("Please export valid AWS credentials for account %s to run this command.",*identity.Account))
->>>>>>> e48b8169
+			return clio.NewCLIError(fmt.Sprintf("AWS account in your deployment config %s does not match the account of your current AWS credentials %s", dc.Deployment.Account, *identity.Account), clio.LogMsg("Please export valid AWS credentials for account %s to run this command.", *identity.Account))
 		}
 		c.Context = cfaws.SetConfigInContext(ctx, cfg)
 		return nil
