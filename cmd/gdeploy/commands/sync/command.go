--- conflicted
+++ resolved
@@ -32,16 +32,12 @@
 		}
 
 		//set up the sync handler
-<<<<<<< HEAD
-		syncer, err := identitysync.NewIdentitySyncer(ctx, identitysync.SyncOpts{TableName: cfg.TableName, IdpType: cfg.IdpProvider, UserPoolId: cfg.UserPoolId, IdentitySettings: s})
-=======
 		syncer, err := identitysync.NewIdentitySyncer(ctx, identitysync.SyncOpts{
 			TableName:        cfg.TableName,
 			IdpType:          cfg.IdpProvider,
 			UserPoolId:       cfg.UserPoolId,
 			IdentitySettings: s,
 		})
->>>>>>> 746b5551
 
 		if err != nil {
 			return err
