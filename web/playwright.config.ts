import { type PlaywrightTestConfig, devices } from '@playwright/test';

const config: PlaywrightTestConfig = {
  forbidOnly: !!process.env.CI,
  
 
  retries: 0,
  globalSetup: "./globalSetup.ts",
  use: {
<<<<<<< HEAD
    
=======
>>>>>>> 6140ed76
    trace: "on",
    baseURL: "http://" + process.env.TESTING_DOMAIN,
  },
  globalTimeout: process.env.CI ? 60 * 60 * 1000 : undefined,
  projects: [
    //     {
    //   name: 'firefox',
    //   use: { ...devices['Desktop Firefox'] },
    // },
    // {
    //   name: 'webkit',
    //   use: { ...devices['Desktop Safari'] },
    // },
    {
      name: "chromium",
      use: { ...devices["Desktop Chrome"] },
    },

  ],
};
export default config;<|MERGE_RESOLUTION|>--- conflicted
+++ resolved
@@ -7,10 +7,6 @@
   retries: 0,
   globalSetup: "./globalSetup.ts",
   use: {
-<<<<<<< HEAD
-    
-=======
->>>>>>> 6140ed76
     trace: "on",
     baseURL: "http://" + process.env.TESTING_DOMAIN,
   },
