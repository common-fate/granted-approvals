import { Page } from "@playwright/test";


//login helper functions

export const LoginUser = async(page) => {
    //  const page = await context.newPage();
    await page.goto("/");
    await fillFormElement("input", "username", process.env.TEST_USERNAME ?? "", page)
    await fillFormElement("input", "password", process.env.TEST_PASSWORD ?? "", page)
    await clickFormElementByText("input", "Sign in", page)
}

export const LoginAdmin = async(page) => {
    //  const page = await context.newPage();
    await page.goto("/");
    await fillFormElement("input", "username", process.env.TEST_ADMIN_USERNAME ?? "", page)
    await fillFormElement("input", "password", process.env.TEST_PASSWORD ?? "", page)
    await clickFormElementByText("input", "Sign in", page)
}

<<<<<<< HEAD
=======
export const Logout = async(page) => {
    //  const page = await context.newPage();
    await page.goto("/logout");
   
}

>>>>>>> 6140ed76

//helper functions to click elements that are visible 
export const fillFormElement = async (
    inputType: 'input' | 'textarea' ,
    name: string,
    value: string,
    page: Page
  )  => {
    
       await page
      .locator(`${inputType}[name=${name}] >> visible=true`)
      .fill(value);
  }

  export const fillFormElementById = async (
<<<<<<< HEAD
=======
    name: string,
    value: string,
    page: Page
  )  => {
    
       await page
      .locator(`#${name} >> visible=true`)
      .fill(value);
  }

  export const clickFormElementByText = async (
    inputType: 'input' | 'textarea' | 'button',
>>>>>>> 6140ed76
    name: string,
    value: string,
    page: Page
  )  => {
       await page
      .locator(`${inputType}:has-text("${name}") >> visible=true`)
      .click();
    
  }

    export const clickFormElementByID = async (
        id: string,
    page: Page
  )  => {
       await page
      .locator(`#${id} >> visible=true`)
      .click();
    
    
  }

      export const clickFormElementByClass = async (
        id: string,
    page: Page
  )  => {
       await page
<<<<<<< HEAD
      .locator(`#${name} >> visible=true`)
      .fill(value);
  }

  export const clickFormElementByText = async (
    inputType: 'input' | 'textarea' | 'button',
    name: string,
    page: Page
  )  => {
       await page
      .locator(`${inputType}:has-text("${name}") >> visible=true`)
      .click();
    
  }

    export const clickFormElementByID = async (
        id: string,
    page: Page
  )  => {
       await page
      .locator(`#${id} >> visible=true`)
      .click();
    
    
  }

      export const clickFormElementByClass = async (
        id: string,
    page: Page
  )  => {
       await page
=======
>>>>>>> 6140ed76
      .locator(`.${id} >> visible=true`)
      .click();
    
    
  }<|MERGE_RESOLUTION|>--- conflicted
+++ resolved
@@ -1,125 +1,80 @@
 import { Page } from "@playwright/test";
-
 
 //login helper functions
 
-export const LoginUser = async(page) => {
-    //  const page = await context.newPage();
-    await page.goto("/");
-    await fillFormElement("input", "username", process.env.TEST_USERNAME ?? "", page)
-    await fillFormElement("input", "password", process.env.TEST_PASSWORD ?? "", page)
-    await clickFormElementByText("input", "Sign in", page)
-}
+export const LoginUser = async (page) => {
+  //  const page = await context.newPage();
+  await page.goto("/");
+  await fillFormElement(
+    "input",
+    "username",
+    process.env.TEST_USERNAME ?? "",
+    page
+  );
+  await fillFormElement(
+    "input",
+    "password",
+    process.env.TEST_PASSWORD ?? "",
+    page
+  );
+  await clickFormElementByText("input", "Sign in", page);
+};
 
-export const LoginAdmin = async(page) => {
-    //  const page = await context.newPage();
-    await page.goto("/");
-    await fillFormElement("input", "username", process.env.TEST_ADMIN_USERNAME ?? "", page)
-    await fillFormElement("input", "password", process.env.TEST_PASSWORD ?? "", page)
-    await clickFormElementByText("input", "Sign in", page)
-}
+export const LoginAdmin = async (page) => {
+  //  const page = await context.newPage();
+  await page.goto("/");
+  await fillFormElement(
+    "input",
+    "username",
+    process.env.TEST_ADMIN_USERNAME ?? "",
+    page
+  );
+  await fillFormElement(
+    "input",
+    "password",
+    process.env.TEST_PASSWORD ?? "",
+    page
+  );
+  await clickFormElementByText("input", "Sign in", page);
+};
 
-<<<<<<< HEAD
-=======
-export const Logout = async(page) => {
-    //  const page = await context.newPage();
-    await page.goto("/logout");
-   
-}
+export const Logout = async (page) => {
+  //  const page = await context.newPage();
+  await page.goto("/logout");
+};
 
->>>>>>> 6140ed76
+//helper functions to click elements that are visible
+export const fillFormElement = async (
+  inputType: "input" | "textarea",
+  name: string,
+  value: string,
+  page: Page
+) => {
+  await page.locator(`${inputType}[name=${name}] >> visible=true`).fill(value);
+};
 
-//helper functions to click elements that are visible 
-export const fillFormElement = async (
-    inputType: 'input' | 'textarea' ,
-    name: string,
-    value: string,
-    page: Page
-  )  => {
-    
-       await page
-      .locator(`${inputType}[name=${name}] >> visible=true`)
-      .fill(value);
-  }
+export const fillFormElementById = async (
+  name: string,
+  value: string,
+  page: Page
+) => {
+  await page.locator(`#${name} >> visible=true`).fill(value);
+};
 
-  export const fillFormElementById = async (
-<<<<<<< HEAD
-=======
-    name: string,
-    value: string,
-    page: Page
-  )  => {
-    
-       await page
-      .locator(`#${name} >> visible=true`)
-      .fill(value);
-  }
+export const clickFormElementByText = async (
+  inputType: "input" | "textarea" | "button",
+  name: string,
+  page: Page
+) => {
+  await page
+    .locator(`${inputType}:has-text("${name}") >> visible=true`)
+    .click();
+};
 
-  export const clickFormElementByText = async (
-    inputType: 'input' | 'textarea' | 'button',
->>>>>>> 6140ed76
-    name: string,
-    value: string,
-    page: Page
-  )  => {
-       await page
-      .locator(`${inputType}:has-text("${name}") >> visible=true`)
-      .click();
-    
-  }
+export const clickFormElementByID = async (id: string, page: Page) => {
+  await page.locator(`#${id} >> visible=true`).click();
+};
 
-    export const clickFormElementByID = async (
-        id: string,
-    page: Page
-  )  => {
-       await page
-      .locator(`#${id} >> visible=true`)
-      .click();
-    
-    
-  }
-
-      export const clickFormElementByClass = async (
-        id: string,
-    page: Page
-  )  => {
-       await page
-<<<<<<< HEAD
-      .locator(`#${name} >> visible=true`)
-      .fill(value);
-  }
-
-  export const clickFormElementByText = async (
-    inputType: 'input' | 'textarea' | 'button',
-    name: string,
-    page: Page
-  )  => {
-       await page
-      .locator(`${inputType}:has-text("${name}") >> visible=true`)
-      .click();
-    
-  }
-
-    export const clickFormElementByID = async (
-        id: string,
-    page: Page
-  )  => {
-       await page
-      .locator(`#${id} >> visible=true`)
-      .click();
-    
-    
-  }
-
-      export const clickFormElementByClass = async (
-        id: string,
-    page: Page
-  )  => {
-       await page
-=======
->>>>>>> 6140ed76
-      .locator(`.${id} >> visible=true`)
-      .click();
-    
-    
-  }+export const clickFormElementByClass = async (id: string, page: Page) => {
+  await page.locator(`.${id} >> visible=true`).click();
+};