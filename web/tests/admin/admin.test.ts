--- conflicted
+++ resolved
@@ -1,21 +1,12 @@
 import { test, expect } from "@playwright/test";
 import { LoginAdmin, Logout } from "../utils/helpers";
 
-
-<<<<<<< HEAD
-test("test admin login gets to granted page with admin nav", async ({ browser }) => {
-    
-    const adminContext = await browser.newContext({ storageState: 'adminAuthCookies.json' });
-    const page = await adminContext.newPage();
-=======
-test("test admin login gets to granted page with admin nav", async ({ page }) => {
-    
-     await Logout(page)
-    await LoginAdmin(page)
->>>>>>> 6140ed76
-    await page.goto("/");
-    await expect(page).toHaveTitle(/Granted/);
-    await expect(page.locator("#admin-button")).toHaveText("Admin");
-
-
+test("test admin login gets to granted page with admin nav", async ({
+  page,
+}) => {
+  await Logout(page);
+  await LoginAdmin(page);
+  await page.goto("/");
+  await expect(page).toHaveTitle(/Granted/);
+  await expect(page.locator("#admin-button")).toHaveText("Admin");
 });