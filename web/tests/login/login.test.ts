--- conflicted
+++ resolved
@@ -1,45 +1,21 @@
 import { test, expect } from "@playwright/test";
 
-<<<<<<< HEAD
-import {fillFormElement, clickFormElementByText} from "../utils/helpers"
+import { Logout, LoginUser } from "../utils/helpers";
 
-test("test loging through form works and gets to granted page", async ({ browser }) => {
-   test.slow();
-  const noUserContext = await browser.newContext({ storageState: undefined });
-  const page = await noUserContext.newPage();
-  await page.goto("/");
-  await fillFormElement("input", "username", process.env.TEST_USERNAME ?? "", page)
-  await fillFormElement("input", "password", process.env.TEST_PASSWORD ?? "", page)
-  await clickFormElementByText("input", "Sign in", page)
-=======
-import { Logout, LoginUser} from "../utils/helpers"
-
-test("test loging through form works and gets to granted page", async ({ page }) => {
-   
-  await Logout(page)
-  await LoginUser(page)
->>>>>>> 6140ed76
+test("test loging through form works and gets to granted page", async ({
+  page,
+}) => {
+  await Logout(page);
+  await LoginUser(page);
 
   //verify login
   //verify we are on the granted homepage
-    await expect(page).toHaveTitle(/Granted/);
-
+  await expect(page).toHaveTitle(/Granted/);
 });
 
-
-<<<<<<< HEAD
-test("test login bypass works gets to granted page", async ({ browser }) => {
-  const userContext = await browser.newContext({ storageState: 'userAuthCookies.json' });
-  const page = await userContext.newPage();
-  await page.goto("/");
-  await expect(page).toHaveTitle(/Granted/);
-});
-=======
 // test("test login bypass works gets to granted page", async ({ page }) => {
 //   await Logout(page)
 //     await LoginUser(page)
 //   await page.goto("/");
 //   await expect(page).toHaveTitle(/Granted/);
-// });
->>>>>>> 6140ed76
-
+// });