import { test, expect } from "@playwright/test";
import config from "../../playwright.config";

import {
  clickFormElementByClass,
  clickFormElementByID,
  fillFormElement,
  clickFormElementByText,
  fillFormElementById,
  Logout,
  LoginUser,
  LoginAdmin,
} from "../utils/helpers";

//has to be admin to create access rule

//test user cannot create access rule
test("non admin cannot create access rule", async ({ page }) => {
  await Logout(page);
  await LoginUser(page);
<<<<<<< HEAD
  await page.goto("/");
  await expect(page).toHaveTitle(/Granted/);
=======
  await expect(page).toHaveTitle(/Granted/, { timeout: 5000 });
>>>>>>> ee5fe572
  await page
    .goto("/admin/access-rules")
    .then(() =>
      expect(page.locator("#app")).toContainText(
        "Sorry, you  don't have access"
      )
    );
});

//test access rule create
test("admin can create access rule", async ({ page }) => {
  await Logout(page);
  await LoginAdmin(page);
  await clickFormElementByID("admin-button", page);
  await expect(page).toHaveTitle(/Granted/);
  await expect(
    page.locator(".chakra-container #new-access-rule-button")
  ).toHaveText("New Access Rule");

  //click new access rule
  await clickFormElementByID("new-access-rule-button", page);

  //enter a name for new rule
  await fillFormElement("input", "name", "test-rule", page);
  await fillFormElement(
    "textarea",
    "description",
    "test-rule description",
    page
  );
  await clickFormElementByID("form-step-next-button", page);

  //selec the test vault provider
  await clickFormElementByID("provider-selector", page);
  await fillFormElementById("provider-vault", "test", page);
  await clickFormElementByID("form-step-next-button", page);

  //select max duration for rule
  await fillFormElementById("hour-duration-input", "1", page);
  await clickFormElementByID("form-step-next-button", page);

  //click on group select
  await clickFormElementByID("group-select", page);
  await clickFormElementByID("react-select-2-listbox", page);

  //ensure granted_admins was added to selection box
  await clickFormElementByID("form-step-next-button", page);

  //add an approver
  await clickFormElementByClass("chakra-switch", page);

  //ensure granted_admins was added to selection box
  await clickFormElementByID("user-select", page);
  await page.keyboard.press("Enter");

  await clickFormElementByID("rule-create-button", page);

  //check to see if the rule was successfully created

  //check that we are redirected
  await expect(page).toHaveURL("/admin/access-rules");

  // await fillFormElement('input', "name", "test-rule", page)
  // await fillFormElement('input', "name", "test-rule", page)
  // await fillFormElement('input', "name", "test-rule", page)
});<|MERGE_RESOLUTION|>--- conflicted
+++ resolved
@@ -18,12 +18,7 @@
 test("non admin cannot create access rule", async ({ page }) => {
   await Logout(page);
   await LoginUser(page);
-<<<<<<< HEAD
-  await page.goto("/");
-  await expect(page).toHaveTitle(/Granted/);
-=======
   await expect(page).toHaveTitle(/Granted/, { timeout: 5000 });
->>>>>>> ee5fe572
   await page
     .goto("/admin/access-rules")
     .then(() =>
