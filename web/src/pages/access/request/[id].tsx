--- conflicted
+++ resolved
@@ -29,15 +29,11 @@
 import { Controller, SubmitHandler, useForm } from "react-hook-form";
 import { Link, useMatch, useNavigate } from "react-location";
 import { CFRadioBox } from "../../../components/CFRadioBox";
-<<<<<<< HEAD
-import HoursMinutes from "../../../components/HoursMinutes";
-=======
 import {
   DurationInput,
   Hours,
   Minutes,
 } from "../../../components/DurationInput";
->>>>>>> e3ef5357
 import { getProviderIcon } from "../../../components/icons/providerIcon";
 import { UserLayout } from "../../../components/Layout";
 import { UserAvatarDetails } from "../../../components/UserAvatar";
@@ -294,27 +290,6 @@
                     <Controller
                       name="timing.durationSeconds"
                       control={control}
-<<<<<<< HEAD
-                      rules={{ required: "Duration is required." }}
-                      render={({ field, fieldState }) => {
-                        return (
-                          <HoursMinutes
-                            initialValue={3600 < maxDurationSeconds ? 3600 : 60}
-                            maxDurationSeconds={maxDurationSeconds}
-                            setValue={(n: number) =>
-                              setValue("timing.durationSeconds", n)
-                            }
-                            rightElement={
-                              maxDurationSeconds && (
-                                <Text textStyle={"Body/ExtraSmall"}>
-                                  Max {durationString(maxDurationSeconds)}
-                                  <br />
-                                  Min 1 min
-                                </Text>
-                              )
-                            }
-                          />
-=======
                       rules={{
                         required: "Duration is required.",
                         max: maxDurationSeconds,
@@ -342,7 +317,6 @@
                               </Text>
                             )}
                           </DurationInput>
->>>>>>> e3ef5357
                         );
                       }}
                     />
@@ -351,13 +325,6 @@
                       <FormErrorMessage>
                         {errors.timing?.durationSeconds.message}
                       </FormErrorMessage>
-<<<<<<< HEAD
-                    ) : (
-                      <FormHelperText color="neutrals.600">
-                        {/* {readableDuration} */}
-                      </FormHelperText>
-=======
->>>>>>> e3ef5357
                     )}
                   </FormControl>
                 </Flex>
